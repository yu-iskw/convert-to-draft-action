--- conflicted
+++ resolved
@@ -30,17 +30,12 @@
     const leaveComment = getInput("leave_comment");
     const commentBody = getInput("comment_body");
 
-    // Extract pull request number from the context payload
+    // Extract necessary information from the context
     const prNumber = context.payload.pull_request?.number;
-    // Extract repository owner and name from the context
     const { owner, repo } = context.repo;
-    // Extract job ID from the context
     const jobId = context.job;
-    // Extract run ID from the context
     const runId = context.runId;
-    // Extract workflow name from the context
     const workflow = context.workflow;
-    // Get the head SHA from the context
     const headSha = context.payload.pull_request?.head?.sha;
 
     // Log context information for debugging
@@ -79,19 +74,8 @@
     // Fetch workflow runs associated with the pull request
     const workflowRuns = await fetchWorkflowRuns(token, owner, repo, headSha);
 
-<<<<<<< HEAD
     // Process workflow runs to determine if the PR should be converted to draft
-    if (await shouldConvertPrToDraft(workflowRuns, runId, headSha)) {
-=======
-    // Fetch workflow jobs for the remaining workflow runs
-    const jobs = await fetchWorkflowJobs(token, owner, repo, workflowRuns);
-
-    // Filter out the current workflow jobs using the run ID
-    const filteredJobs = jobs.filter((job) => job.run_id !== runId);
-
-    // Convert the pull request to draft if any workflows failed or are still running
-    if (hasFailedOrRunningJobs(filteredJobs)) {
->>>>>>> 9df1766f
+    if (await shouldConvertPrToDraft(workflowRuns, runId, headSha, token, owner, repo)) {
       await convertPrToDraft(token, owner, repo, prNumber);
       if (leaveComment === "1") {
         await leaveCommentIfDraft(token, owner, repo, prNumber, commentBody);
@@ -105,11 +89,10 @@
   }
 }
 
-async function shouldConvertPrToDraft(workflowRuns, currentRunId, headSha) {
+async function shouldConvertPrToDraft(workflowRuns, currentRunId, headSha, token, owner, repo) {
   // Get running workflow runs
-  const runningWorkflowRuns = getRunningWorkflowRuns(
-    workflowRuns,
-    currentRunId,
+  const runningWorkflowRuns = workflowRuns.filter(
+    (run) => run.status !== "completed" && run.id !== currentRunId,
   );
 
   // If there is any running workflow run, convert the pull request to draft
@@ -124,20 +107,10 @@
   const filteredJobs = jobs.filter((job) => job.head_sha !== headSha);
 
   // Convert the pull request to draft if any workflows failed or are still running
-  return hasFailedOrRunningJobs(filteredJobs);
-}
-
-function getRunningWorkflowRuns(workflowRuns, currentRunId) {
-  return workflowRuns.filter(
-    (run) => run.status !== "completed" && run.id !== currentRunId,
-  );
+  return filteredJobs.some((job) => job.conclusion !== "success" || job.conclusion === null);
 }
 
 async function fetchWorkflowRuns(token, owner, repo, headSha) {
-  /**
-   * NOTE: We can't determine if a workflow run is a part of a skipped workflow job.
-   *       So, we need to fetch workflow jobs by workflow runs and check if the job is skipped.
-   */
   const response = await fetch(
     `https://api.github.com/repos/${owner}/${repo}/actions/runs?head_sha=${headSha}`,
     {
@@ -199,16 +172,6 @@
   return jobs;
 }
 
-function hasFailedOrRunningJobs(jobs) {
-  const failedOrRunningJobs = jobs.filter(
-    (job) => job.conclusion !== "success" || job.conclusion === null,
-  );
-  info(
-    `Failed or running jobs: ${JSON.stringify(failedOrRunningJobs, null, 2)}`,
-  );
-  return failedOrRunningJobs.length > 0;
-}
-
 async function convertPrToDraft(token, owner, repo, prNumber) {
   info("Some workflows failed or are still running. Converting PR to draft...");
 
